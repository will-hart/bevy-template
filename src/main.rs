// Disable console on Windows for non-dev builds.
#![cfg_attr(not(feature = "dev"), windows_subsystem = "windows")]

mod core;
mod ui;

use bevy::asset::AssetMetaCheck;
use bevy::prelude::*;

fn main() {
    App::new()
        .add_plugins(
            DefaultPlugins
                .set(AssetPlugin {
                    // Wasm builds will check for meta files (that don't exist) if this isn't set.
                    // This causes errors and even panics on web build on itch.
                    // See https://github.com/bevyengine/bevy_github_ci_template/issues/48.
                    meta_check: AssetMetaCheck::Never,
                    ..default()
                })
                .set(WindowPlugin {
<<<<<<< HEAD
                    primary_window: Window {
=======
                    primary_window: Some(Window {
>>>>>>> 2629f092
                        title: "bevy-template".to_string(),
                        canvas: Some("#bevy".to_string()),
                        fit_canvas_to_parent: true,
                        prevent_default_event_handling: true,
<<<<<<< HEAD
                        // This will spawn an invisible window.
                        // The window will be made visible after a few frames.
                        // This is useful when you want to avoid the white window that shows up before the GPU is ready to render the app.
                        // Based on: <https://github.com/bevyengine/bevy/blob/v0.14.0/examples/window/window_settings.rs#L56>
                        visible: true, // TODO: Set to false when the freeze is fixed
                        ..default()
                    }
                    .into(),
=======
                        ..default()
                    }),
>>>>>>> 2629f092
                    ..default()
                }),
        )
        // We separate Bevy configuration from our game configuration.
        .add_plugins(core::plugin)
        .run();
}<|MERGE_RESOLUTION|>--- conflicted
+++ resolved
@@ -19,16 +19,11 @@
                     ..default()
                 })
                 .set(WindowPlugin {
-<<<<<<< HEAD
                     primary_window: Window {
-=======
-                    primary_window: Some(Window {
->>>>>>> 2629f092
                         title: "bevy-template".to_string(),
                         canvas: Some("#bevy".to_string()),
                         fit_canvas_to_parent: true,
                         prevent_default_event_handling: true,
-<<<<<<< HEAD
                         // This will spawn an invisible window.
                         // The window will be made visible after a few frames.
                         // This is useful when you want to avoid the white window that shows up before the GPU is ready to render the app.
@@ -37,10 +32,6 @@
                         ..default()
                     }
                     .into(),
-=======
-                        ..default()
-                    }),
->>>>>>> 2629f092
                     ..default()
                 }),
         )
