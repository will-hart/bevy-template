[package]
name = "bevy_template"
version = "0.1.0"
edition = "2021"
license = "MIT OR Apache-2.0 OR CC0-1.0"

# Compile with Performance Optimizations:
# https://bevyengine.org/learn/book/getting-started/setup/#compile-with-performance-optimizations

# Enable a small amount of optimization in debug mode
[profile.dev]
opt-level = 1

# Enable high optimizations for dependencies (incl. Bevy), but not for our code:
[profile.dev.package."*"]
opt-level = 3

[dependencies]
bevy = "0.14"
# Disable low-severity logs at compile time for performance.
log = { version = "0.4", features = ["max_level_debug", "release_max_level_warn"] }

[target.'cfg(target_family = "wasm")'.dependencies]
wasm-bindgen = "0.2"

[features]
default = [
    # Default to a native dev build.
    "dev_native",
]
dev = [
<<<<<<< HEAD
    # Improve compile times for dev builds by linking Bevy as a dynamic library.
    "bevy/dynamic_linking",
=======
    # Improve compile times for dev builds.
    # NOTE: Uncomment to enable dynamic linking, but this may not work on Windows.
    #"bevy/dynamic_linking",
    "bevy/bevy_dev_tools",
>>>>>>> 8ec2a684
]
dev_native = [
    "dev",
    # Enable asset hot reloading for native dev builds.
    "bevy/file_watcher",
    # Enable embedded asset hot reloading for native dev builds.
    "bevy/embedded_watcher",
]<|MERGE_RESOLUTION|>--- conflicted
+++ resolved
@@ -29,15 +29,9 @@
     "dev_native",
 ]
 dev = [
-<<<<<<< HEAD
     # Improve compile times for dev builds by linking Bevy as a dynamic library.
     "bevy/dynamic_linking",
-=======
-    # Improve compile times for dev builds.
-    # NOTE: Uncomment to enable dynamic linking, but this may not work on Windows.
-    #"bevy/dynamic_linking",
     "bevy/bevy_dev_tools",
->>>>>>> 8ec2a684
 ]
 dev_native = [
     "dev",
